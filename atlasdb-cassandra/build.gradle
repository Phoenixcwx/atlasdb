apply from: "../gradle/publish-jars.gradle"
apply plugin: 'org.inferred.processors'
apply plugin: 'com.github.johnrengelman.shadow'

apply from: "../gradle/shared.gradle"

configurations {
  explicitShadow
  shadow.extendsFrom(explicitShadow)
  compile.extendsFrom(explicitShadow)
}

dependencies {
  compile group: 'com.palantir.safe-logging', name: 'safe-logging'

  explicitShadow (group: 'de.jflex', name: 'jflex', version: '1.6.0') {
    exclude(group: 'org.apache.ant', module: 'ant')
  }
  explicitShadow group: 'com.github.rholder', name: 'snowball-stemmer', version: '1.3.0.581.1'
  explicitShadow group: 'com.carrotsearch', name: 'hppc', version: '0.5.4'

  explicitShadow project(":atlasdb-client")
  explicitShadow project(":atlasdb-processors")
  explicitShadow project(":atlasdb-api")
  explicitShadow project(":commons-api")
  explicitShadow project(':timestamp-impl')

  explicitShadow ('org.apache.cassandra:cassandra-thrift:' + libVersions.cassandra) {
    exclude(group: 'de.jflex', module: 'jflex')
    exclude(group: 'org.apache.ant', module: 'ant')
    exclude(group: 'com.github.rholder', module: 'snowball-stemmer')
    exclude(group: 'com.carrotsearch', module: 'hppc')
  }

  explicitShadow ('com.datastax.cassandra:cassandra-driver-core:' + libVersions.cassandra_driver_core) {
    exclude(group: 'com.codahale.metrics', module: 'metrics-core')
  }
  explicitShadow group: 'com.google.guava', name: 'guava'

  explicitShadow 'org.apache.commons:commons-pool2:2.4.2'

  explicitShadow group: 'com.palantir.remoting-api', name: 'ssl-config'
  explicitShadow group: 'com.palantir.remoting3', name: 'keystores'
  explicitShadow group: 'com.palantir.remoting3', name: 'tracing'

  explicitShadow group: 'com.google.code.findbugs', name: 'annotations'

  explicitShadow group: 'org.jboss.marshalling', name: 'jboss-marshalling', version: '1.4.11.Final'

  testCompile project(path: ":atlasdb-client", configuration: "testArtifacts")
  testCompile group: 'org.mockito', name: 'mockito-core'
  testCompile group: 'org.assertj', name: 'assertj-core'
  testCompile group: 'org.hamcrest', name: 'hamcrest-library'

  processor group: 'org.immutables', name: 'value'
  processor 'com.google.auto.service:auto-service:1.0-rc2'
<<<<<<< HEAD

  explicitShadow 'com.palantir.patches.sourceforge:trove3:' + libVersions.trove
=======
  processor project(":atlasdb-processors")
>>>>>>> 7ced9b38
}

shadowJar {
  mergeServiceFiles()
  classifier ''

  relocate('jflex', atlasdb_shaded + 'jflex')
  relocate('org.apache.tools.ant', atlasdb_shaded + 'ant')
  relocate('org.tarturus.snowball', atlasdb_shaded + 'snowball')
  relocate('com.carrotsearch.hppc',  atlasdb_shaded + 'hppc')

  dependencies {
      include(dependency { false })
  }
}

jar.dependsOn shadowJar
jar.onlyIf { false }<|MERGE_RESOLUTION|>--- conflicted
+++ resolved
@@ -54,12 +54,9 @@
 
   processor group: 'org.immutables', name: 'value'
   processor 'com.google.auto.service:auto-service:1.0-rc2'
-<<<<<<< HEAD
+  processor project(":atlasdb-processors")
 
   explicitShadow 'com.palantir.patches.sourceforge:trove3:' + libVersions.trove
-=======
-  processor project(":atlasdb-processors")
->>>>>>> 7ced9b38
 }
 
 shadowJar {
