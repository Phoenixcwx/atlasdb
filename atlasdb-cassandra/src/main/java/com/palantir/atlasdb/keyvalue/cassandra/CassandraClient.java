/*
 * Copyright 2017 Palantir Technologies, Inc. All rights reserved.
 *
 * Licensed under the BSD-3 License (the "License");
 * you may not use this file except in compliance with the License.
 * You may obtain a copy of the License at
 *
 * http://opensource.org/licenses/BSD-3-Clause
 *
 * Unless required by applicable law or agreed to in writing, software
 * distributed under the License is distributed on an "AS IS" BASIS,
 * WITHOUT WARRANTIES OR CONDITIONS OF ANY KIND, either express or implied.
 * See the License for the specific language governing permissions and
 * limitations under the License.
 */

package com.palantir.atlasdb.keyvalue.cassandra;

import java.nio.ByteBuffer;
import java.util.Collection;
import java.util.List;
import java.util.Map;
import java.util.function.Function;

import org.apache.cassandra.thrift.AutoDelegate_Client;
import org.apache.cassandra.thrift.Cassandra;
import org.apache.cassandra.thrift.ColumnOrSuperColumn;
import org.apache.cassandra.thrift.ColumnParent;
import org.apache.cassandra.thrift.Compression;
import org.apache.cassandra.thrift.ConsistencyLevel;
import org.apache.cassandra.thrift.CqlResult;
import org.apache.cassandra.thrift.InvalidRequestException;
import org.apache.cassandra.thrift.KeyRange;
import org.apache.cassandra.thrift.KeySlice;
import org.apache.cassandra.thrift.Mutation;
import org.apache.cassandra.thrift.SchemaDisagreementException;
import org.apache.cassandra.thrift.SlicePredicate;
import org.apache.cassandra.thrift.TimedOutException;
import org.apache.cassandra.thrift.UnavailableException;
import org.apache.thrift.TException;
import org.slf4j.Logger;
import org.slf4j.LoggerFactory;

import com.palantir.atlasdb.qos.QosClient;
import com.palantir.processors.AutoDelegate;

/**
 * Wrapper for Cassandra.Client.
 */
@AutoDelegate(typeToExtend = Cassandra.Client.class)
@SuppressWarnings({"checkstyle:all", "DuplicateThrows"}) // :'(
public class CassandraClient extends AutoDelegate_Client {
    private final Logger log = LoggerFactory.getLogger(CassandraClient.class);

    private final Cassandra.Client delegate;
<<<<<<< HEAD
    private final AtlasDbQosClient qosClient;
    private final QosMetrics qosMetrics;
=======
    private final QosClient qosClient;
>>>>>>> 22b1e7ac

    public CassandraClient(Cassandra.Client delegate, QosClient qosClient) {
        super(delegate.getInputProtocol());
        this.delegate = delegate;
        this.qosClient = qosClient;
        this.qosMetrics = new QosMetrics();
    }

    @Override
    public Cassandra.Client delegate() {
        return delegate;
    }

    @Override
    public Map<ByteBuffer, List<ColumnOrSuperColumn>> multiget_slice(List<ByteBuffer> keys, ColumnParent column_parent,
            SlicePredicate predicate, ConsistencyLevel consistency_level)
            throws InvalidRequestException, UnavailableException, TimedOutException, TException {
        qosClient.checkLimit();
        Map<ByteBuffer, List<ColumnOrSuperColumn>> result = delegate.multiget_slice(keys, column_parent,
                predicate, consistency_level);
        recordBytesRead(getApproximateReadByteCount(result));
        return result;
    }

    private long getApproximateReadByteCount(Map<ByteBuffer, List<ColumnOrSuperColumn>> result) {
        return getCollectionSize(result.entrySet(),
                rowResult ->
                    ThriftObjectSizeUtils.getByteBufferSize(rowResult.getKey())
                    + getCollectionSize(rowResult.getValue(), ThriftObjectSizeUtils::getColumnOrSuperColumnSize));
    }

    @Override
    public void batch_mutate(Map<ByteBuffer, Map<String, List<Mutation>>> mutationMap,
            ConsistencyLevel consistency_level)
            throws InvalidRequestException, UnavailableException, TimedOutException, TException {
        qosClient.checkLimit();
        delegate.batch_mutate(mutationMap, consistency_level);
        recordBytesWritten(getApproximateWriteByteCount(mutationMap));
    }

    private long getApproximateWriteByteCount(Map<ByteBuffer, Map<String, List<Mutation>>> batchMutateMap) {
        long approxBytesForKeys = getCollectionSize(batchMutateMap.keySet(), ThriftObjectSizeUtils::getByteBufferSize);
        long approxBytesForValues = getCollectionSize(batchMutateMap.values(), currentMap ->
                getCollectionSize(currentMap.keySet(), ThriftObjectSizeUtils::getStringSize)
                + getCollectionSize(currentMap.values(),
                        mutations -> getCollectionSize(mutations, ThriftObjectSizeUtils::getMutationSize)));
        return approxBytesForKeys + approxBytesForValues;
    }

    @Override
    public CqlResult execute_cql3_query(ByteBuffer query, Compression compression, ConsistencyLevel consistency)
            throws InvalidRequestException, UnavailableException, TimedOutException, SchemaDisagreementException,
            TException {
        qosClient.checkLimit();
        CqlResult cqlResult = delegate.execute_cql3_query(query, compression, consistency);
        recordBytesRead(ThriftObjectSizeUtils.getCqlResultSize(cqlResult));
        return cqlResult;
    }

    @Override
    public List<KeySlice> get_range_slices(ColumnParent column_parent, SlicePredicate predicate, KeyRange range,
            ConsistencyLevel consistency_level)
            throws InvalidRequestException, UnavailableException, TimedOutException, TException {
        qosClient.checkLimit();
        List<KeySlice> result = super.get_range_slices(column_parent, predicate, range, consistency_level);
        recordBytesRead(getCollectionSize(result, ThriftObjectSizeUtils::getKeySliceSize));
        return result;
    }

    private void recordBytesRead(long numBytesRead) {
        try {
            qosMetrics.updateReadCount();
            qosMetrics.updateBytesRead(numBytesRead);
        } catch (Exception e) {
            log.warn("Encountered an exception when recording read metrics.", e);
        }
    }

    private void recordBytesWritten(long numBytesWritten) {
        try {
            qosMetrics.updateWriteCount();
            qosMetrics.updateBytesWritten(numBytesWritten);
        } catch (Exception e) {
            log.warn("Encountered an exception when recording write metrics.", e);
        }
    }

    private <T> long getCollectionSize(Collection<T> collection, Function<T, Long> singleObjectSizeFunction) {
        return collection.stream().mapToLong(singleObjectSizeFunction::apply).sum();
    }
}<|MERGE_RESOLUTION|>--- conflicted
+++ resolved
@@ -53,12 +53,8 @@
     private final Logger log = LoggerFactory.getLogger(CassandraClient.class);
 
     private final Cassandra.Client delegate;
-<<<<<<< HEAD
-    private final AtlasDbQosClient qosClient;
     private final QosMetrics qosMetrics;
-=======
     private final QosClient qosClient;
->>>>>>> 22b1e7ac
 
     public CassandraClient(Cassandra.Client delegate, QosClient qosClient) {
         super(delegate.getInputProtocol());
