--- conflicted
+++ resolved
@@ -32,17 +32,11 @@
                 "com.palantir.atlasdb:atlasdb-client",
                 "com.palantir.atlasdb:atlasdb-persistent-lock-api",
                 "com.palantir.atlasdb:lock-api",
-<<<<<<< HEAD
-                "com.palantir.remoting1:error-handling",
-                "com.palantir.remoting1:tracing",
-                "com.palantir.remoting:ssl-config",
-                "io.github.openfeign:feign-jackson"
-=======
                 "com.palantir.remoting2:error-handling",
                 "com.palantir.remoting2:jackson-support",
                 "com.palantir.remoting2:ssl-config",
-                "com.palantir.remoting2:tracing"
->>>>>>> 42690e07
+                "com.palantir.remoting2:tracing",
+                "io.github.openfeign:feign-jackson"
             ]
         },
         "com.fasterxml.jackson.datatype:jackson-datatype-guava": {
@@ -423,17 +417,11 @@
                 "com.palantir.atlasdb:atlasdb-client",
                 "com.palantir.atlasdb:atlasdb-persistent-lock-api",
                 "com.palantir.atlasdb:lock-api",
-<<<<<<< HEAD
-                "com.palantir.remoting1:error-handling",
-                "com.palantir.remoting1:tracing",
-                "com.palantir.remoting:ssl-config",
-                "io.github.openfeign:feign-jackson"
-=======
                 "com.palantir.remoting2:error-handling",
                 "com.palantir.remoting2:jackson-support",
                 "com.palantir.remoting2:ssl-config",
-                "com.palantir.remoting2:tracing"
->>>>>>> 42690e07
+                "com.palantir.remoting2:tracing",
+                "io.github.openfeign:feign-jackson"
             ]
         },
         "com.fasterxml.jackson.datatype:jackson-datatype-guava": {
