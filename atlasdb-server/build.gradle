--- conflicted
+++ resolved
@@ -4,38 +4,12 @@
     compile project(':lock-impl')
     compile project(':leader-election-impl')
     compile project(':atlasdb-config')
-<<<<<<< HEAD
-    runtime project(':atlasdb-rocksdb')
-    runtime(project(':atlasdb-cassandra')) {
-        exclude(module:'log4j-over-slf4j')
-        exclude(module:'jcl-over-slf4j')
-        exclude(module:'json-simple')
-        exclude(module:'metrics-core')
-        exclude(module:'logback-core')
-        exclude(module:'logback-classic')
-        exclude(module:'joda-time')
-        exclude(module:'snakeyaml')
-        exclude(module:'hibernate-validator')
-    }
-    compile "io.dropwizard:dropwizard-core:" + libVersions.dropwizard
-    
-    testCompile "io.dropwizard:dropwizard-testing:" + libVersions.dropwizard
-=======
     compile 'javax.inject:javax.inject:1'
->>>>>>> 774decde
 }
 
 configurations.matching({ it.name in ['compile', 'runtime'] }).all {
     resolutionStrategy {
         force 'com.google.code.findbugs:jsr305:' + libVersions.jsr305
         force 'org.slf4j:slf4j-api:' + libVersions.slf4j
-<<<<<<< HEAD
-        force 'com.fasterxml.jackson.core:jackson-databind:' + libVersions.jackson
-        force 'com.fasterxml.jackson.core:jackson-core:' + libVersions.jackson
-        force 'org.apache.commons:commons-lang3:3.1'
-        force 'org.apache.thrift:libthrift:' + libVersions.libthrift
-        force 'commons-codec:commons-codec:' + libVersions.commons_codec
-=======
->>>>>>> 774decde
     }
 }